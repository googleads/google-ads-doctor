--- conflicted
+++ resolved
@@ -18,17 +18,11 @@
 If you are building from source, follow the
 [source installation instructions](#source).
 
-<<<<<<< HEAD
 If you want to use a pre-compiled binary, fetch the repository and
 
 ```
 cd <yout_path>/google-ads-doctor/oauthdoctor/bin
-=======
-If you want to use a binary, fetch the repository and
 
-```
-cd <path>/google-ads-doctor/oauthdoctor/bin
->>>>>>> 22bbdc61
 ```
 
 There are three directories, one each for Darwin (OSX), Linux, and Windows.
